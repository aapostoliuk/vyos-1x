--- conflicted
+++ resolved
@@ -71,22 +71,14 @@
    :var3: <vlan-id>
    :var4: 10
 
-<<<<<<< HEAD
 .. cmdinclude:: ../_include/interface-ip.txt
-=======
-.. cmdinclude:: /_include/interface-ipv6-addr-autoconf.txt
->>>>>>> 0bb741b5
    :var0: {{ var0 }}
    :var1: {{ var1 }}
    :var2: vif
    :var3: <vlan-id>
    :var4: 10
 
-<<<<<<< HEAD
 .. cmdinclude:: ../_include/interface-ipv6.txt
-=======
-.. cmdinclude:: /_include/interface-ipv6-addr-eui64.txt
->>>>>>> 0bb741b5
    :var0: {{ var0 }}
    :var1: {{ var1 }}
    :var2: vif
@@ -116,7 +108,6 @@
    :var3: <vlan-id>
    :var4: 10
 
-<<<<<<< HEAD
 .. cmdinclude:: ../_include/interface-dhcpv6-prefix-delegation.txt
    :var0: {{ var0 }}
    :var1: {{ var1 }}
@@ -124,7 +115,4 @@
    :var3: <vlan-id>
    :var4: 10
 
-.. include:: ../common-references.rst
-=======
-.. include:: /_include/common-references.txt
->>>>>>> 0bb741b5
+.. include:: ../common-references.rst