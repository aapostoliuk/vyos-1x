.. cmdinclude:: /_include/interface-description.txt
  :var0: {{ var0 }}
  :var1: {{ var1 }}

.. cmdinclude:: /_include/interface-disable.txt
  :var0: {{ var0 }}
  :var1: {{ var1 }}

.. cmdinclude:: /_include/interface-disable-flow-control.txt
  :var0: {{ var0 }}
  :var1: {{ var1 }}

.. cmdinclude:: /_include/interface-disable-link-detect.txt
  :var0: {{ var0 }}
  :var1: {{ var1 }}

.. cmdinclude:: /_include/interface-mac.txt
  :var0: {{ var0 }}
  :var1: {{ var1 }}

.. cmdinclude:: /_include/interface-mtu.txt
  :var0: {{ var0 }}
  :var1: {{ var1 }}

<<<<<<< HEAD
.. cmdinclude:: ../_include/interface-ip.txt
  :var0: {{ var0 }}
  :var1: {{ var1 }}

.. cmdinclude:: ../_include/interface-ipv6.txt
=======
.. cmdinclude:: /_include/interface-ipv6-addr-autoconf.txt
  :var0: {{ var0 }}
  :var1: {{ var1 }}

.. cmdinclude:: /_include/interface-ipv6-addr-eui64.txt
>>>>>>> 0bb741b5
  :var0: {{ var0 }}
  :var1: {{ var1 }}

.. cmdinclude:: /_include/interface-vrf.txt
  :var0: {{ var0 }}
  :var1: {{ var1 }}<|MERGE_RESOLUTION|>--- conflicted
+++ resolved
@@ -22,19 +22,11 @@
   :var0: {{ var0 }}
   :var1: {{ var1 }}
 
-<<<<<<< HEAD
 .. cmdinclude:: ../_include/interface-ip.txt
   :var0: {{ var0 }}
   :var1: {{ var1 }}
 
 .. cmdinclude:: ../_include/interface-ipv6.txt
-=======
-.. cmdinclude:: /_include/interface-ipv6-addr-autoconf.txt
-  :var0: {{ var0 }}
-  :var1: {{ var1 }}
-
-.. cmdinclude:: /_include/interface-ipv6-addr-eui64.txt
->>>>>>> 0bb741b5
   :var0: {{ var0 }}
   :var1: {{ var1 }}
 
