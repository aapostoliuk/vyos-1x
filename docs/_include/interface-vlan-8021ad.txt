.. include:: /_include/need_improvement.txt

IEEE 802.1ad_ was an Ethernet networking standard informally known as QinQ as
an amendment to IEEE standard 802.1q VLAN interfaces as described above.
802.1ad was incorporated into the base 802.1q_ standard in 2011. The technique
is also known as provider bridging, Stacked VLANs, or simply QinQ or Q-in-Q.
"Q-in-Q" can for supported devices apply to C-tag stacking on C-tag (Ethernet
Type = 0x8100).

The original 802.1q_ specification allows a single Virtual Local Area Network
(VLAN) header to be inserted into an Ethernet frame. QinQ allows multiple
VLAN tags to be inserted into a single frame, an essential capability for
implementing Metro Ethernet network topologies. Just as QinQ extends 802.1Q,
QinQ itself is extended by other Metro Ethernet protocols.

In a multiple VLAN header context, out of convenience the term "VLAN tag" or
just "tag" for short is often used in place of "802.1q_ VLAN header". QinQ
allows multiple VLAN tags in an Ethernet frame; together these tags constitute
a tag stack. When used in the context of an Ethernet frame, a QinQ frame is a
frame that has 2 VLAN 802.1q_ headers (double-tagged).

In VyOS the terms ``vif-s`` and ``vif-c`` stand for the ethertype tags that
are used.

The inner tag is the tag which is closest to the payload portion of the frame.
It is officially called C-TAG (customer tag, with ethertype 0x8100). The outer
tag is the one closer/closest to the Ethernet header, its name is S-TAG
(service tag with Ethernet Type = 0x88a8).


.. cmdinclude:: /_include/interface-address-with-dhcp.txt
   :var0: {{ var0 }}
   :var1: {{ var1 }}
   :var2: vif-s
   :var3: <vlan-id>
   :var4: 1000
   :var5: vif-c
   :var6: <vlan-id>
   :var7: 20

.. cmdinclude:: /_include/interface-description.txt
   :var0: {{ var0 }}
   :var1: {{ var1 }}
   :var2: vif-s
   :var3: <vlan-id>
   :var4: 1000
   :var5: vif-c
   :var6: <vlan-id>
   :var7: 20

.. cmdinclude:: /_include/interface-disable.txt
   :var0: {{ var0 }}
   :var1: {{ var1 }}
   :var2: vif-s
   :var3: <vlan-id>
   :var4: 1000
   :var5: vif-c
   :var6: <vlan-id>
   :var7: 20

.. cmdinclude:: /_include/interface-disable-link-detect.txt
   :var0: {{ var0 }}
   :var1: {{ var1 }}
   :var2: vif-s
   :var3: <vlan-id>
   :var4: 1000
   :var5: vif-c
   :var6: <vlan-id>
   :var7: 20

.. cmdinclude:: /_include/interface-mac.txt
   :var0: {{ var0 }}
   :var1: {{ var1 }}
   :var2: vif-s
   :var3: <vlan-id>
   :var4: 1000
   :var5: vif-c
   :var6: <vlan-id>
   :var7: 20

.. cmdinclude:: /_include/interface-mtu.txt
   :var0: {{ var0 }}
   :var1: {{ var1 }}
   :var2: vif-s
   :var3: <vlan-id>
   :var4: 1000
   :var5: vif-c
   :var6: <vlan-id>
   :var7: 20

<<<<<<< HEAD
.. cmdinclude:: ../_include/interface-ip.txt
=======
.. cmdinclude:: /_include/interface-ipv6-addr-autoconf.txt
>>>>>>> 0bb741b5
   :var0: {{ var0 }}
   :var1: {{ var1 }}
   :var2: vif-s
   :var3: <vlan-id>
   :var4: 1000
   :var5: vif-c
   :var6: <vlan-id>
   :var7: 20

<<<<<<< HEAD
.. cmdinclude:: ../_include/interface-ipv6.txt
=======
.. cmdinclude:: /_include/interface-ipv6-addr-eui64.txt
>>>>>>> 0bb741b5
   :var0: {{ var0 }}
   :var1: {{ var1 }}
   :var2: vif-s
   :var3: <vlan-id>
   :var4: 1000
   :var5: vif-c
   :var6: <vlan-id>
   :var7: 20

.. cmdinclude:: /_include/interface-vrf.txt
   :var0: {{ var0 }}
   :var1: {{ var1 }}
   :var2: vif-s
   :var3: <vlan-id>
   :var4: 1000
   :var5: vif-c
   :var6: <vlan-id>
   :var7: 20

**DHCP(v6)**

.. cmdinclude:: /_include/interface-dhcp-options.txt
   :var0: {{ var0 }}
   :var1: {{ var1 }}
   :var2: vif-s
   :var3: <vlan-id>
   :var4: 1000
   :var5: vif-c
   :var6: <vlan-id>
   :var7: 20

.. cmdinclude:: /_include/interface-dhcpv6-options.txt
   :var0: {{ var0 }}
   :var1: {{ var1 }}
   :var2: vif-s
   :var3: <vlan-id>
   :var4: 1000
   :var5: vif-c
   :var6: <vlan-id>
   :var7: 20

<<<<<<< HEAD
.. cmdinclude:: ../_include/interface-dhcpv6-prefix-delegation.txt
   :var0: {{ var0 }}
   :var1: {{ var1 }}
   :var2: vif-s
   :var3: <vlan-id>
   :var4: 1000
   :var5: vif-c
   :var6: <vlan-id>
   :var7: 20

.. include:: ../common-references.rst
=======
.. include:: /_include/common-references.txt
>>>>>>> 0bb741b5
<|MERGE_RESOLUTION|>--- conflicted
+++ resolved
@@ -88,11 +88,7 @@
    :var6: <vlan-id>
    :var7: 20
 
-<<<<<<< HEAD
 .. cmdinclude:: ../_include/interface-ip.txt
-=======
-.. cmdinclude:: /_include/interface-ipv6-addr-autoconf.txt
->>>>>>> 0bb741b5
    :var0: {{ var0 }}
    :var1: {{ var1 }}
    :var2: vif-s
@@ -102,11 +98,7 @@
    :var6: <vlan-id>
    :var7: 20
 
-<<<<<<< HEAD
 .. cmdinclude:: ../_include/interface-ipv6.txt
-=======
-.. cmdinclude:: /_include/interface-ipv6-addr-eui64.txt
->>>>>>> 0bb741b5
    :var0: {{ var0 }}
    :var1: {{ var1 }}
    :var2: vif-s
@@ -148,7 +140,6 @@
    :var6: <vlan-id>
    :var7: 20
 
-<<<<<<< HEAD
 .. cmdinclude:: ../_include/interface-dhcpv6-prefix-delegation.txt
    :var0: {{ var0 }}
    :var1: {{ var1 }}
@@ -159,7 +150,4 @@
    :var6: <vlan-id>
    :var7: 20
 
-.. include:: ../common-references.rst
-=======
-.. include:: /_include/common-references.txt
->>>>>>> 0bb741b5
+.. include:: ../common-references.rst